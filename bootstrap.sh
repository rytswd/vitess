#!/bin/bash
# shellcheck disable=SC2164

# Copyright 2017 Google Inc.
#
# Licensed under the Apache License, Version 2.0 (the "License");
# you may not use this file except in compliance with the License.
# You may obtain a copy of the License at
#
#     http://www.apache.org/licenses/LICENSE-2.0
#
# Unless required by applicable law or agreed to in writing, software
# distributed under the License is distributed on an "AS IS" BASIS,
# WITHOUT WARRANTIES OR CONDITIONS OF ANY KIND, either express or implied.
# See the License for the specific language governing permissions and
# limitations under the License.


# Outline of this file.
# 0. Initialization and helper methods.
# 1. Installation of dependencies.

BUILD_TESTS=${BUILD_TESTS:-1}
BUILD_PYTHON=${BUILD_PYTHON:-1}
BUILD_JAVA=${BUILD_JAVA:-1}

#
# 0. Initialization and helper methods.
#

function fail() {
  echo "ERROR: $1"
  exit 1
}

[[ "$(dirname "$0")" = "." ]] || fail "bootstrap.sh must be run from its current directory"

go version &>/dev/null  || fail "Go is not installed or is not on \$PATH"
[[ "$(go version 2>&1)" =~ go1\.[1-9][1-9] ]] || fail "Go is not version 1.11+"

# Create main directories.
mkdir -p "$VTROOT/dist"
mkdir -p "$VTROOT/bin"
mkdir -p "$VTROOT/lib"
mkdir -p "$VTROOT/vthook"

# This is required for VIRTUALENV
# Used by Python below

if [ "$BUILD_TESTS" == 1 ] ; then
    source ./dev.env
else
    source ./build.env
fi

if [ "$BUILD_TESTS" == 1 ] ; then
    # Set up required soft links.
    # TODO(mberlin): Which of these can be deleted?
    ln -snf "$VTTOP/config" "$VTROOT/config"
    ln -snf "$VTTOP/data" "$VTROOT/data"
    ln -snf "$VTTOP/py" "$VTROOT/py-vtdb"
    ln -snf "$VTTOP/go/vt/zkctl/zksrv.sh" "$VTROOT/bin/zksrv.sh"
    ln -snf "$VTTOP/test/vthook-test.sh" "$VTROOT/vthook/test.sh"
    ln -snf "$VTTOP/test/vthook-test_backup_error" "$VTROOT/vthook/test_backup_error"
    ln -snf "$VTTOP/test/vthook-test_backup_transform" "$VTROOT/vthook/test_backup_transform"
else
    ln -snf "$VTTOP/config" "$VTROOT/config"
    ln -snf "$VTTOP/data" "$VTROOT/data"
    ln -snf "$VTTOP/go/vt/zkctl/zksrv.sh" "$VTROOT/bin/zksrv.sh"
fi

# git hooks are only required if someone intends to contribute.

echo "creating git hooks"
mkdir -p "$VTTOP/.git/hooks"
ln -sf "$VTTOP/misc/git/pre-commit" "$VTTOP/.git/hooks/pre-commit"
ln -sf "$VTTOP/misc/git/commit-msg" "$VTTOP/.git/hooks/commit-msg"
(cd "$VTTOP" && git config core.hooksPath "$VTTOP/.git/hooks")

# install_dep is a helper function to generalize the download and installation of dependencies.
#
# If the installation is successful, it puts the installed version string into
# the $dist/.installed_version file. If the version has not changed, bootstrap
# will skip future installations.
function install_dep() {
  if [[ $# != 4 ]]; then
    fail "install_dep function requires exactly 4 parameters (and not $#). Parameters: $*"
  fi
  local name="$1"
  local version="$2"
  local dist="$3"
  local install_func="$4"

  version_file="$dist/.installed_version"
  if [[ -f "$version_file" && "$(cat "$version_file")" == "$version" ]]; then
    echo "skipping $name install. remove $dist to force re-install."
    return
  fi

  echo "installing $name $version"

  # shellcheck disable=SC2064
  trap "fail '$name build failed'; exit 1" ERR

  # Cleanup any existing data and re-create the directory.
  rm -rf "$dist"
  mkdir -p "$dist"

  # Change $CWD to $dist before calling "install_func".
  pushd "$dist" >/dev/null
  # -E (same as "set -o errtrace") makes sure that "install_func" inherits the
  # trap. If here's an error, the trap will be called which will exit this
  # script.
  set -E
  $install_func "$version" "$dist"
  set +E
  popd >/dev/null

  trap - ERR

  echo "$version" > "$version_file"
}


#
# 1. Installation of dependencies.
#


# Install the gRPC Python library (grpcio) and the protobuf gRPC Python plugin (grpcio-tools) from PyPI.
# Dependencies like the Python protobuf package will be installed automatically.
function install_grpc() {
  local version="$1"
  local dist="$2"

  # Python requires a very recent version of virtualenv.
  # We also require a recent version of pip, as we use it to
  # upgrade the other tools.
  # For instance, setuptools doesn't work with pip 6.0:
  # https://github.com/pypa/setuptools/issues/945
  # (and setuptools is used by grpc install).
  grpc_virtualenv="$dist/usr/local"
  $VIRTUALENV -v "$grpc_virtualenv"
  PIP=$grpc_virtualenv/bin/pip
  $PIP install --upgrade pip
  $PIP install --upgrade --ignore-installed virtualenv
  $PIP install mysql-connector-python

  grpcio_ver=$version
  $PIP install --upgrade grpcio=="$grpcio_ver" grpcio-tools=="$grpcio_ver"
}

if [ "$BUILD_PYTHON" == 1 ] ; then
    install_dep "gRPC" "1.16.0" "$VTROOT/dist/grpc" install_grpc
fi

# Install protoc.
function install_protoc() {
  local version="$1"
  local dist="$2"

  case $(uname) in
    Linux)  local platform=linux;;
    Darwin) local platform=osx;;
  esac

  case $(arch) in
      aarch64)  local target=aarch_64;;
      x86_64)  local target=x86_64;;
      *)   echo "ERROR: unsupported architecture"; exit 1;;
  esac

  wget https://github.com/protocolbuffers/protobuf/releases/download/v$version/protoc-$version-$platform-${target}.zip
  unzip "protoc-$version-$platform-${target}.zip"
  ln -snf "$dist/bin/protoc" "$VTROOT/bin/protoc"
}
protoc_ver=3.6.1
install_dep "protoc" "$protoc_ver" "$VTROOT/dist/vt-protoc-$protoc_ver" install_protoc


# Install Zookeeper.
function install_zookeeper() {
  local version="$1"
  local dist="$2"

  zk="zookeeper-$version"
  wget "https://apache.org/dist/zookeeper/$zk/$zk.tar.gz"
  tar -xzf "$zk.tar.gz"
  ant -f "$zk/build.xml" package
  ant -f "$zk/zookeeper-contrib/zookeeper-contrib-fatjar/build.xml" jar
  mkdir -p lib
  cp "$zk/build/zookeeper-contrib/zookeeper-contrib-fatjar/zookeeper-dev-fatjar.jar" "lib/$zk-fatjar.jar"
  zip -d "lib/$zk-fatjar.jar" 'META-INF/*.SF' 'META-INF/*.RSA' 'META-INF/*SF' || true # needed for >=3.4.10 <3.5
  rm -rf "$zk" "$zk.tar.gz"
}

zk_ver=${ZK_VERSION:-3.4.14}
if [ "$BUILD_JAVA" == 1 ] ; then
  install_dep "Zookeeper" "$zk_ver" "$VTROOT/dist/vt-zookeeper-$zk_ver" install_zookeeper
fi

# Download and install etcd, link etcd binary into our root.
function install_etcd() {
  local version="$1"
  local dist="$2"

  case $(uname) in
    Linux)  local platform=linux; local ext=tar.gz;;
    Darwin) local platform=darwin; local ext=zip;;
  esac

  case $(arch) in
      aarch64)  local target=arm64;;
      x86_64)  local target=amd64;;
      *)   echo "ERROR: unsupported architecture"; exit 1;;
  esac

  download_url=https://github.com/coreos/etcd/releases/download
  file="etcd-${version}-${platform}-${target}.${ext}"

  wget "$download_url/$version/$file"
  if [ "$ext" = "tar.gz" ]; then
    tar xzf "$file"
  else
    unzip "$file"
  fi
  rm "$file"
<<<<<<< HEAD
  ln -snf "$dist/etcd-${version}-${platform}-amd64/etcd" "$VTROOT/bin/etcd"
  ln -snf "$dist/etcd-${version}-${platform}-amd64/etcdctl" "$VTROOT/bin/etcdctl"
=======
  ln -snf "$dist/etcd-${version}-${platform}-${target}/etcd" "$VTROOT/bin/etcd"
>>>>>>> 16e07b84
}
install_dep "etcd" "v3.3.10" "$VTROOT/dist/etcd" install_etcd


# Download and install consul, link consul binary into our root.
function install_consul() {
  local version="$1"
  local dist="$2"

  case $(uname) in
    Linux)  local platform=linux;;
    Darwin) local platform=darwin;;
  esac

  case $(arch) in
      aarch64)  local target=arm64;;
      x86_64)  local target=amd64;;
      *)   echo "ERROR: unsupported architecture"; exit 1;;
  esac

  download_url=https://releases.hashicorp.com/consul
  wget "${download_url}/${version}/consul_${version}_${platform}_${target}.zip"
  unzip "consul_${version}_${platform}_${target}.zip"
  ln -snf "$dist/consul" "$VTROOT/bin/consul"
}
install_dep "Consul" "1.4.0" "$VTROOT/dist/consul" install_consul


# Install py-mock.
function install_pymock() {
  local version="$1"
  local dist="$2"

  # For some reason, it seems like setuptools won't create directories even with the --prefix argument
  mkdir -p lib/python2.7/site-packages
  PYTHONPATH=$(prepend_path "$PYTHONPATH" "$dist/lib/python2.7/site-packages")
  export PYTHONPATH

  pushd "$VTTOP/third_party/py" >/dev/null
  tar -xzf "mock-$version.tar.gz"
  cd "mock-$version"
  $PYTHON ./setup.py install --prefix="$dist"
  cd ..
  rm -r "mock-$version"
  popd >/dev/null
}
pymock_version=1.0.1
if [ "$BUILD_PYTHON" == 1 ] ; then
    install_dep "py-mock" "$pymock_version" "$VTROOT/dist/py-mock-$pymock_version" install_pymock
fi

# Download Selenium (necessary to run test/vtctld_web_test.py).
function install_selenium() {
  local version="$1"
  local dist="$2"

  $VIRTUALENV "$dist"
  PIP="$dist/bin/pip"
  # PYTHONPATH is removed for `pip install` because otherwise it can pick up go/dist/grpc/usr/local/lib/python2.7/site-packages
  # instead of go/dist/selenium/lib/python3.5/site-packages and then can't find module 'pip._vendor.requests'
  PYTHONPATH='' $PIP install selenium
}
if [ "$BUILD_PYTHON" == 1 ] ; then
    install_dep "Selenium" "latest" "$VTROOT/dist/selenium" install_selenium
fi

# Download chromedriver (necessary to run test/vtctld_web_test.py).
function install_chromedriver() {
  local version="$1"
  local dist="$2"

  curl -sL "https://chromedriver.storage.googleapis.com/$version/chromedriver_linux64.zip" > chromedriver_linux64.zip
  unzip -o -q chromedriver_linux64.zip -d "$dist"
  rm chromedriver_linux64.zip
}
if [ "$BUILD_PYTHON" == 1 ] ; then
    install_dep "chromedriver" "73.0.3683.20" "$VTROOT/dist/chromedriver" install_chromedriver
fi

if [ "$BUILD_PYTHON" == 1 ] ; then
  PYTHONPATH='' $PIP install mysql-connector-python
fi

echo
echo "bootstrap finished - run 'source dev.env' or 'source build.env' in your shell before building."<|MERGE_RESOLUTION|>--- conflicted
+++ resolved
@@ -225,12 +225,8 @@
     unzip "$file"
   fi
   rm "$file"
-<<<<<<< HEAD
-  ln -snf "$dist/etcd-${version}-${platform}-amd64/etcd" "$VTROOT/bin/etcd"
-  ln -snf "$dist/etcd-${version}-${platform}-amd64/etcdctl" "$VTROOT/bin/etcdctl"
-=======
   ln -snf "$dist/etcd-${version}-${platform}-${target}/etcd" "$VTROOT/bin/etcd"
->>>>>>> 16e07b84
+  ln -snf "$dist/etcd-${version}-${platform}-${target}/etcdctl" "$VTROOT/bin/etcdctl"
 }
 install_dep "etcd" "v3.3.10" "$VTROOT/dist/etcd" install_etcd
 
